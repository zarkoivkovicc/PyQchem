--- conflicted
+++ resolved
@@ -200,12 +200,7 @@
                                        ras_srdft_damp=0.5)
 
         # calculate and parse qchem output
-<<<<<<< HEAD
-        print(txt_input)
-        output, error = get_output_from_qchem(txt_input, processors=4)
-=======
-        output = get_output_from_qchem(txt_input, processors=4)
->>>>>>> 319d3427
+        output, error = get_output_from_qchem(txt_input, processors=4)
         print(output)
         data = basic_rasci(output)
 
